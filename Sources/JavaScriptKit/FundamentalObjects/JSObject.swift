import _CJavaScriptKit

/// `JSObject` represents an object in JavaScript and supports dynamic member lookup.
/// Any member access like `object.foo` will dynamically request the JavaScript and Swift
/// runtime bridge library for a member with the specified name in this object.
///
/// And this object supports to call a member method of the object.
///
/// e.g.
/// ```swift
/// let document = JSObject.global.document.object!
/// let divElement = document.createElement!("div")
/// ```
///
/// The lifetime of this object is managed by the JavaScript and Swift runtime bridge library with
/// reference counting system.
@dynamicMemberLookup
public class JSObject: Equatable {
    internal var id: JavaScriptObjectRef
    init(id: JavaScriptObjectRef) {
        self.id = id
    }

    /// Returns the `name` member method binding this object as `this` context.
    ///
    /// e.g.
    /// ```swift
    /// let document = JSObject.global.document.object!
    /// let divElement = document.createElement!("div")
    /// ```
    ///
    /// - Parameter name: The name of this object's member to access.
    /// - Returns: The `name` member method binding this object as `this` context.
    @_disfavoredOverload
    public subscript(_ name: String) -> ((JSValueConvertible...) -> JSValue)? {
        guard let function = self[name].function else { return nil }
        return { (arguments: JSValueConvertible...) in
            function(this: self, arguments: arguments)
        }
    }

<<<<<<< HEAD
    @_disfavoredOverload
    public subscript(dynamicMember name: String) -> ((JSValueConvertible...) -> JSValue)? {
        self[name]
    }

=======
    /// A convenience method of `subscript(_ name: String) -> JSValue`
    /// to access the member through Dynamic Member Lookup.
>>>>>>> 6652885c
    public subscript(dynamicMember name: String) -> JSValue {
        get { self[name] }
        set { self[name] = newValue }
    }

    /// Access the `name` member dynamically through JavaScript and Swift runtime bridge library.
    /// - Parameter name: The name of this object's member to access.
    /// - Returns: The value of the `name` member of this object.
    public subscript(_ name: String) -> JSValue {
        get { getJSValue(this: self, name: name) }
        set { setJSValue(this: self, name: name, value: newValue) }
    }

    /// Access the `index` member dynamically through JavaScript and Swift runtime bridge library.
    /// - Parameter index: The index of this object's member to access.
    /// - Returns: The value of the `index` member of this object.
    public subscript(_ index: Int) -> JSValue {
        get { getJSValue(this: self, index: Int32(index)) }
        set { setJSValue(this: self, index: Int32(index), value: newValue) }
    }

    /// Return `true` if this object is an instance of the `constructor`. Return `false`, if not.
    /// - Parameter constructor: The constructor function to check.
    /// - Returns: The result of `instanceof` in JavaScript environment.
    public func isInstanceOf(_ constructor: JSFunction) -> Bool {
        _instanceof(id, constructor.id)
    }

    static let _JS_Predef_Value_Global: JavaScriptObjectRef = 0

    /// A `JSObject` of the global scope object.
    /// This allows access to the global properties and global names by accessing the `JSObject` returned.
    public static let global = JSObject(id: _JS_Predef_Value_Global)

    deinit { _release(id) }

    /// Returns a Boolean value indicating whether two values point to same objects.
    ///
    /// - Parameters:
    ///   - lhs: A object to compare.
    ///   - rhs: Another object to compare.
    public static func == (lhs: JSObject, rhs: JSObject) -> Bool {
        return lhs.id == rhs.id
    }

    public class func construct(from value: JSValue) -> Self? {
        return value.object as? Self
    }

    public func jsValue() -> JSValue {
        .object(self)
    }
}

extension JSObject: CustomStringConvertible {
    public var description: String { self.toString!().string! }
}<|MERGE_RESOLUTION|>--- conflicted
+++ resolved
@@ -39,16 +39,15 @@
         }
     }
 
-<<<<<<< HEAD
+    /// A convenience method of `subscript(_ name: String) -> ((JSValueConvertible...) -> JSValue)?`
+    /// to access the member through Dynamic Member Lookup.
     @_disfavoredOverload
     public subscript(dynamicMember name: String) -> ((JSValueConvertible...) -> JSValue)? {
         self[name]
     }
 
-=======
     /// A convenience method of `subscript(_ name: String) -> JSValue`
     /// to access the member through Dynamic Member Lookup.
->>>>>>> 6652885c
     public subscript(dynamicMember name: String) -> JSValue {
         get { self[name] }
         set { self[name] = newValue }
