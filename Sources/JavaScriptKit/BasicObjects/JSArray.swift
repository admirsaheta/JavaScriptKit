<<<<<<< HEAD
public class JSArray: JSBridgedClass {
    public static let constructor = JSObject.global.Array.function!
=======
/// A wrapper around [the JavaScript Array class](https://developer.mozilla.org/ja/docs/Web/JavaScript/Reference/Global_Objects/Array)
/// that exposes its properties in a type-safe and Swifty way.
public class JSArray {
    static let classObject = JSObject.global.Array.function!
>>>>>>> 6652885c

    static func isArray(_ object: JSObject) -> Bool {
        constructor.isArray!(object).boolean!
    }

<<<<<<< HEAD
    public let jsObject: JSObject

    public required convenience init?(from value: JSValue) {
        guard let object = value.object else { return nil }
        self.init(object)
    }

    public convenience init?(_ jsObject: JSObject) {
        guard Self.isArray(jsObject) else { return nil }
        self.init(withCompatibleObject: jsObject)
    }
    public required init(withCompatibleObject jsObject: JSObject) {
        self.jsObject = jsObject
=======
    let ref: JSObject
    
    /// Construct a `JSArray` from Array `JSObject`.
    /// Return `nil` if the object is not an Array.
    ///
    /// - Parameter object: A `JSObject` expected to be a JavaScript Array
    public init?(_ ref: JSObject) {
        guard Self.isArray(ref) else { return nil }
        self.ref = ref
>>>>>>> 6652885c
    }
}

extension JSArray: RandomAccessCollection {
    public typealias Element = JSValue

    public func makeIterator() -> Iterator {
        Iterator(jsObject: jsObject)
    }

    public class Iterator: IteratorProtocol {
        let jsObject: JSObject
        var index = 0
        init(jsObject: JSObject) {
            self.jsObject = jsObject
        }

        public func next() -> Element? {
            let currentIndex = index
            guard currentIndex < Int(jsObject.length.number!) else {
                return nil
            }
            index += 1
            guard jsObject.hasOwnProperty!(currentIndex).boolean! else {
                return next()
            }
            let value = jsObject[currentIndex]
            return value
        }
    }

    public subscript(position: Int) -> JSValue {
        jsObject[position]
    }

    public var startIndex: Int { 0 }

    public var endIndex: Int { length }

    /// The number of elements in that array including empty hole.
    /// Note that `length` respects JavaScript's `Array.prototype.length`
    ///
    /// e.g.
    /// ```javascript
    /// const array = [1, , 3];
    /// ```
    /// ```swift
    /// let array: JSArray = ...
    /// array.length // 3
    /// array.count  // 2
    /// ```
    public var length: Int {
        Int(jsObject.length.number!)
    }

    /// The number of elements in that array **not** including empty hole.
    /// Note that `count` syncs with the number that `Iterator` can iterate.
    /// See also: `JSArray.length`
    public var count: Int {
        getObjectValuesLength(jsObject)
    }
}

private let alwaysTrue = JSClosure { _ in .boolean(true) }
private func getObjectValuesLength(_ object: JSObject) -> Int {
    let values = object.filter!(alwaysTrue).object!
    return Int(values.length.number!)
}

extension JSValue {
    public var array: JSArray? {
        object.flatMap(JSArray.init)
    }
}<|MERGE_RESOLUTION|>--- conflicted
+++ resolved
@@ -1,18 +1,12 @@
-<<<<<<< HEAD
+/// A wrapper around [the JavaScript Array class](https://developer.mozilla.org/ja/docs/Web/JavaScript/Reference/Global_Objects/Array)
+/// that exposes its properties in a type-safe and Swifty way.
 public class JSArray: JSBridgedClass {
     public static let constructor = JSObject.global.Array.function!
-=======
-/// A wrapper around [the JavaScript Array class](https://developer.mozilla.org/ja/docs/Web/JavaScript/Reference/Global_Objects/Array)
-/// that exposes its properties in a type-safe and Swifty way.
-public class JSArray {
-    static let classObject = JSObject.global.Array.function!
->>>>>>> 6652885c
 
     static func isArray(_ object: JSObject) -> Bool {
         constructor.isArray!(object).boolean!
     }
 
-<<<<<<< HEAD
     public let jsObject: JSObject
 
     public required convenience init?(from value: JSValue) {
@@ -20,23 +14,17 @@
         self.init(object)
     }
 
+    /// Construct a `JSArray` from Array `JSObject`.
+    /// Return `nil` if the object is not an Array.
+    ///
+    /// - Parameter object: A `JSObject` expected to be a JavaScript Array
     public convenience init?(_ jsObject: JSObject) {
         guard Self.isArray(jsObject) else { return nil }
         self.init(withCompatibleObject: jsObject)
     }
+
     public required init(withCompatibleObject jsObject: JSObject) {
         self.jsObject = jsObject
-=======
-    let ref: JSObject
-    
-    /// Construct a `JSArray` from Array `JSObject`.
-    /// Return `nil` if the object is not an Array.
-    ///
-    /// - Parameter object: A `JSObject` expected to be a JavaScript Array
-    public init?(_ ref: JSObject) {
-        guard Self.isArray(ref) else { return nil }
-        self.ref = ref
->>>>>>> 6652885c
     }
 }
 
