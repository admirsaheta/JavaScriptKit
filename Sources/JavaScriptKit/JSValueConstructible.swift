<<<<<<< HEAD
/// Objects that can be constructed from a JavaScript value
public protocol JSValueConstructible {
    /// Return `nil` if the value is not compatible with the conforming Swift type.
=======
/// Types conforming to this protocol can be constructed from `JSValue`.
public protocol JSValueConstructible {
    /// Construct an instance of `Self`, if possible, from the given `JSValue`.
    /// Return `nil` if fail to construct.
    ///
    /// - Parameter value: The `JSValue` to decode
    /// - Returns: An instance of `Self`, if one was successfully constructed from the value.
>>>>>>> 6652885c
    static func construct(from value: JSValue) -> Self?
}

extension Bool: JSValueConstructible {
    public static func construct(from value: JSValue) -> Bool? {
        value.boolean
    }
}

extension String: JSValueConstructible {
    public static func construct(from value: JSValue) -> String? {
        value.string
    }
}

extension Double: JSValueConstructible {
    public static func construct(from value: JSValue) -> Double? {
        return value.number
    }
}

extension Float: JSValueConstructible {
    public static func construct(from value: JSValue) -> Float? {
        return value.number.map(Float.init)
    }
}

extension Int: JSValueConstructible {
    public static func construct(from value: JSValue) -> Self? {
        value.number.map(Self.init)
    }
}

extension Int8: JSValueConstructible {
    public static func construct(from value: JSValue) -> Self? {
        value.number.map(Self.init)
    }
}

extension Int16: JSValueConstructible {
    public static func construct(from value: JSValue) -> Self? {
        value.number.map(Self.init)
    }
}

extension Int32: JSValueConstructible {
    public static func construct(from value: JSValue) -> Self? {
        value.number.map(Self.init)
    }
}

extension Int64: JSValueConstructible {
    public static func construct(from value: JSValue) -> Self? {
        value.number.map(Self.init)
    }
}

extension UInt: JSValueConstructible {
    public static func construct(from value: JSValue) -> Self? {
        value.number.map(Self.init)
    }
}

extension UInt8: JSValueConstructible {
    public static func construct(from value: JSValue) -> Self? {
        value.number.map(Self.init)
    }
}

extension UInt16: JSValueConstructible {
    public static func construct(from value: JSValue) -> Self? {
        value.number.map(Self.init)
    }
}

extension UInt32: JSValueConstructible {
    public static func construct(from value: JSValue) -> Self? {
        value.number.map(Self.init)
    }
}

extension UInt64: JSValueConstructible {
    public static func construct(from value: JSValue) -> Self? {
        value.number.map(Self.init)
    }
}<|MERGE_RESOLUTION|>--- conflicted
+++ resolved
@@ -1,16 +1,10 @@
-<<<<<<< HEAD
-/// Objects that can be constructed from a JavaScript value
-public protocol JSValueConstructible {
-    /// Return `nil` if the value is not compatible with the conforming Swift type.
-=======
 /// Types conforming to this protocol can be constructed from `JSValue`.
 public protocol JSValueConstructible {
     /// Construct an instance of `Self`, if possible, from the given `JSValue`.
-    /// Return `nil` if fail to construct.
+    /// Return `nil` if the value is not compatible with the conforming Swift type.
     ///
     /// - Parameter value: The `JSValue` to decode
     /// - Returns: An instance of `Self`, if one was successfully constructed from the value.
->>>>>>> 6652885c
     static func construct(from value: JSValue) -> Self?
 }
 
