--- conflicted
+++ resolved
@@ -6,29 +6,15 @@
 
 /// A protocol that allows a Swift numeric type to be mapped to the JavaScript TypedArray that holds integers of its type
 public protocol TypedArrayElement: JSValueConvertible, JSValueConstructible {
-<<<<<<< HEAD
-    /// The kind of typed array that should be created on the JS side
-    static var typedArrayKind: JavaScriptTypedArrayKind { get }
     /// The constructor function for the TypedArray class for this particular kind of number
     static var typedArrayClass: JSFunction { get }
 }
 
-/// A wrapper around all JavaScript [`TypedArray`](https://developer.mozilla.org/en-US/docs/Web/JavaScript/Reference/Global_Objects/TypedArray) classes that exposes their properties in a type-safe way.
+/// A wrapper around all JavaScript [TypedArray](https://developer.mozilla.org/en-US/docs/Web/JavaScript/Reference/Global_Objects/TypedArray) classes that exposes their properties in a type-safe way.
+/// FIXME: the BigInt-based TypedArrays are not supported (https://github.com/swiftwasm/JavaScriptKit/issues/56)
 public class JSTypedArray<Element>: JSBridgedClass, ExpressibleByArrayLiteral where Element: TypedArrayElement {
     public static var constructor: JSFunction { Element.typedArrayClass }
     public var jsObject: JSObject
-=======
-    static var typedArrayClass: JSFunction { get }
-}
-
-/// A wrapper around [the JavaScript TypedArray class](https://developer.mozilla.org/ja/docs/Web/JavaScript/Reference/Global_Objects/TypedArray)
-/// that exposes its properties in a type-safe and Swifty way.
-public class JSTypedArray<Element>: JSValueConvertible, ExpressibleByArrayLiteral where Element: TypedArrayElement {
-    let ref: JSObject
-    public func jsValue() -> JSValue {
-        .object(ref)
-    }
->>>>>>> 6652885c
 
     public subscript(_ index: Int) -> Element {
         get {
@@ -39,50 +25,24 @@
         }
     }
 
-<<<<<<< HEAD
-    /// Create a TypedArray with the provided number of elements allocated. All the elements will be initialized to zero.
+    /// Initialize a new instance of TypedArray in JavaScript environment with given length.
+    ///  All the elements will be initialized to zero.
+    ///
+    /// - Parameter length: The number of elements that will be allocated.
     public init(length: Int) {
         jsObject = Element.typedArrayClass.new(length)
     }
 
     required public init(withCompatibleObject jsObject: JSObject) {
         self.jsObject = jsObject
-=======
-    // This private initializer assumes that the passed object is TypedArray
-    private init(unsafe object: JSObject) {
-        self.ref = object
-    }
-
-    /// Construct a `JSTypedArray` from TypedArray `JSObject`.
-    /// Return `nil` if the object is not TypedArray.
-    ///
-    /// - Parameter object: A `JSObject` expected to be TypedArray
-    public init?(_ object: JSObject) {
-        guard object.isInstanceOf(Element.typedArrayClass) else { return nil }
-        self.ref = object
-    }
-
-    /// Initialize a new instance of TypedArray in JavaScript environment with given length zero value.
-    ///
-    /// - Parameter length: The length of elements that will be allocated.
-    public convenience init(length: Int) {
-        let jsObject = Element.typedArrayClass.new(length)
-        self.init(unsafe: jsObject)
->>>>>>> 6652885c
     }
 
     required public convenience init(arrayLiteral elements: Element...) {
         self.init(elements)
     }
-<<<<<<< HEAD
-
-    /// Convert an array of numbers into a JavaScript TypedArray
-=======
-    
     /// Initialize a new instance of TypedArray in JavaScript environment with given elements.
     ///
     /// - Parameter array: The array that will be copied to create a new instance of TypedArray
->>>>>>> 6652885c
     public convenience init(_ array: [Element]) {
         var resultObj = JavaScriptObjectRef()
         array.withUnsafeBufferPointer { ptr in
@@ -118,8 +78,6 @@
     public static var typedArrayClass: JSFunction =
         valueForBitWidth(typeName: "UInt", bitWidth: Int.bitWidth, when32: JSObject.global.Uint32Array).function!
 }
-
-// MARK: - Concrete TypedArray classes
 
 extension Int8: TypedArrayElement {
     public static var typedArrayClass = JSObject.global.Int8Array.function!
